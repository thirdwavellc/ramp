IIIFPlayer component, provides a wrapper consisting of the Context providers containing state management that allows the components to communicate with each other. 

`IIIFPlayer` component accepts the following props;

- `manifestUrl` : URL of a manifest in the wild to be fetched
- `manifest` : local manifest data, `manifest` takes precedence over the `manifestUrl`


Import Ramp components individually and adjust the layout however you want. Play around with the code below.

*Components (like the `MediaPlayer` component, and `StructuredNavigation` component for example here) must be wrapped by the parent `IIIFPlayer` component.*


To import this component from the librayr;
```js static
import { IIIFPlayer } from '@samvera/ramp';
```

```jsx padded
import MediaPlayer from '../MediaPlayer/MediaPlayer';
import Transcript from '../Transcript/Transcript';
import StructuredNavigation from '../StructuredNavigation/StructuredNavigation';
import config from '../../../env.js';
import mockData from '../../json/lunchroom_manners.js';

import './IIIFPlayer.scss';

/**
 * To test your own IIIF Prezi3 manifest in this component, please use the demo site;
 * https://iiif-react-media-player.netlify.app/
 * OR
 * In the code snippet below;
 *  - provide the manifest URL for the 'manifestUrl' prop (IMPORTANT: the manifest should be public)
 *      e.g: manifestUrl="http://example.com/my-manifest.json"
 *  - remove 'manifest={mockData}' line, since local manifest takes precedence over 'manifestUrl'
 **/
<<<<<<< HEAD

<div className="thm-style">
  <IIIFPlayer
    manifestUrl={`${config.url}/manifests/${config.env}/mahler-symphony-3.json`}
    manifest={mockData}
  >
    <div className="iiif-player-demo full-width">
      <MediaPlayer enableFileDownload={true} />

      <Transcript
        playerID="iiif-media-player"
        transcripts={[
          {
            canvasId: 0,
            items: [
              {
                // Structured JSON blob fed directly from a server
                title: 'Structured JSON object list',
                url: `${config.url}/manifests/${config.env}/lunchroom_base.json`,
              },
              {
                // WebVTT file fed directly from a server
                title: 'WebVTT Transcript',
                url: `${config.url}/lunchroom_manners/lunchroom_manners.vtt`,
              },
              {
                // Directly feeding a Word document from a server
                title: 'Transcript in MS Word',
                url: `${config.url}/transcript_ms.docx`,
              },
              {
                // External plain text transcript fed through `annotations` prop in a IIIF manifest
                title: 'External text transcript',
                url: `${config.url}/manifests/${config.env}/volleyball-for-boys.json`, // URL of the manifest
              },
              {
                // External WebVTT file fed through `annotations` prop in a IIIF manifest
                title: 'External WebVTT transcript',
                url: `${config.url}/manifests/${config.env}/lunchroom_manners.json`, // URL of the manifest
              },
              {
                // Transcript as multiple annotations, with one annotation for each transcript fragment
                title: 'Multiple annotation transcript',
                url: `${config.url}/manifests/${config.env}/transcript-annotation.json`, // URL of the manifest
              },
              {
                // Annotation without supplementing motivation
                title: 'Invalid transcript',
                url: `${config.url}/manifests/${config.env}/invalid-annotation.json`, // URL of the manifest
              },
            ],
          },
        ]}
      />
    </div>
  </IIIFPlayer>
</div>;
=======
<IIIFPlayer
  manifestUrl={`${config.url}/manifests/${config.env}/volleyball-for-boys.json`}
  manifest={mockData}
>
  <div className="iiif-player-demo">
    <MediaPlayer enableFileDownload={true} />
    <StructuredNavigation />
  </div>
</IIIFPlayer>;
>>>>>>> 077f266c
```<|MERGE_RESOLUTION|>--- conflicted
+++ resolved
@@ -18,7 +18,6 @@
 
 ```jsx padded
 import MediaPlayer from '../MediaPlayer/MediaPlayer';
-import Transcript from '../Transcript/Transcript';
 import StructuredNavigation from '../StructuredNavigation/StructuredNavigation';
 import config from '../../../env.js';
 import mockData from '../../json/lunchroom_manners.js';
@@ -34,65 +33,6 @@
  *      e.g: manifestUrl="http://example.com/my-manifest.json"
  *  - remove 'manifest={mockData}' line, since local manifest takes precedence over 'manifestUrl'
  **/
-<<<<<<< HEAD
-
-<div className="thm-style">
-  <IIIFPlayer
-    manifestUrl={`${config.url}/manifests/${config.env}/mahler-symphony-3.json`}
-    manifest={mockData}
-  >
-    <div className="iiif-player-demo full-width">
-      <MediaPlayer enableFileDownload={true} />
-
-      <Transcript
-        playerID="iiif-media-player"
-        transcripts={[
-          {
-            canvasId: 0,
-            items: [
-              {
-                // Structured JSON blob fed directly from a server
-                title: 'Structured JSON object list',
-                url: `${config.url}/manifests/${config.env}/lunchroom_base.json`,
-              },
-              {
-                // WebVTT file fed directly from a server
-                title: 'WebVTT Transcript',
-                url: `${config.url}/lunchroom_manners/lunchroom_manners.vtt`,
-              },
-              {
-                // Directly feeding a Word document from a server
-                title: 'Transcript in MS Word',
-                url: `${config.url}/transcript_ms.docx`,
-              },
-              {
-                // External plain text transcript fed through `annotations` prop in a IIIF manifest
-                title: 'External text transcript',
-                url: `${config.url}/manifests/${config.env}/volleyball-for-boys.json`, // URL of the manifest
-              },
-              {
-                // External WebVTT file fed through `annotations` prop in a IIIF manifest
-                title: 'External WebVTT transcript',
-                url: `${config.url}/manifests/${config.env}/lunchroom_manners.json`, // URL of the manifest
-              },
-              {
-                // Transcript as multiple annotations, with one annotation for each transcript fragment
-                title: 'Multiple annotation transcript',
-                url: `${config.url}/manifests/${config.env}/transcript-annotation.json`, // URL of the manifest
-              },
-              {
-                // Annotation without supplementing motivation
-                title: 'Invalid transcript',
-                url: `${config.url}/manifests/${config.env}/invalid-annotation.json`, // URL of the manifest
-              },
-            ],
-          },
-        ]}
-      />
-    </div>
-  </IIIFPlayer>
-</div>;
-=======
 <IIIFPlayer
   manifestUrl={`${config.url}/manifests/${config.env}/volleyball-for-boys.json`}
   manifest={mockData}
@@ -102,5 +42,4 @@
     <StructuredNavigation />
   </div>
 </IIIFPlayer>;
->>>>>>> 077f266c
 ```